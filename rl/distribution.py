from __future__ import annotations

from abc import ABC, abstractmethod
from collections import defaultdict
import random
from typing import (Callable, Dict, Generic, Iterator,
                    Mapping, Set, Tuple, TypeVar)

A = TypeVar('A')

B = TypeVar('B')


class Distribution(ABC, Generic[A]):
    '''A probability distribution that we can sample.

    '''
    @abstractmethod
    def sample(self) -> A:
        '''Return a random sample from this distribution.

        '''
        pass


class SampledDistribution(Distribution[A]):
    '''A distribution defined by a function to sample it.

    '''

    def __init__(self, sampler: Callable[[], A]):
        self.sampler = sampler

    def sample(self) -> A:
        return self.sampler()


class FiniteDistribution(Distribution[A], ABC):
    '''A probability distribution with a finite number of outcomes, which
    means we can render it as a PDF or CDF table.

    '''
    @abstractmethod
    def table(self) -> Mapping[A, float]:
<<<<<<< HEAD
        '''Returns a tabular representaiton of the probability density
=======
        '''Returns a tabular representation of the probability density
>>>>>>> 4e43af54
        function (PDF) for this distribution.

        '''
        pass

<<<<<<< HEAD
=======
    def __iter__(self) -> Iterator[Tuple[A, float]]:
        return iter(self.table().items())

    @abstractmethod
>>>>>>> 4e43af54
    def probability(self, outcome: A) -> float:
        '''Returns the probability of the given outcome according to this
        distribution.

        '''
        return self.table()[outcome]

    def map(self, f: Callable[[A], B]) -> FiniteDistribution[B]:
        '''Return a new distribution that is the result of applying a function
        to each element of this distribution.

        '''
        result: Dict[B, float] = defaultdict(float)

        for x, p in self:
            result[f(x)] += p

        return Categorical(result)

<<<<<<< HEAD
    # TODO: Can we get rid of f or make it optional? Right now, I
    # don't think that's possible with mypy.
    def expectation(self, f: Callable[[A], float]) -> float:
        '''Calculate the expected value of the distribution, using the given
        function to turn the outcomes into numbers.

        '''
        return sum(p * f(x) for x, p in self)

    def __iter__(self) -> Iterator[Tuple[A, float]]:
        return iter(self.table().items())

    def __eq__(self, other: object) -> bool:
        if isinstance(other, FiniteDistribution):
            return self.table() == other.table()
        else:
            return False

    def __repr__(self) -> str:
        return repr(self.table())

=======
    def __eq__(self, other: object) -> bool:
        if isinstance(other, FiniteDistribution):
            return self.table() == other.table()
        else:
            return False

    def __repr__(self) -> str:
        return repr(self.table())

    def map(self, f: Callable[[A], B]) -> FiniteDistribution[B]:
        '''Return a new distribution that is the result of applying a function
        to each element of this distribution.

        '''
        result: Dict[B, float] = defaultdict(float)

        for x, p in self:
            result[f(x)] += p

        return Categorical(result)

>>>>>>> 4e43af54

# TODO: Rename?
class Constant(FiniteDistribution[A]):
    '''A distribution that has a single outcome with probability 1.

    '''
    value: A

    def __init__(self, value: A):
        self.value = value

    def sample(self) -> A:
        return self.value

    def table(self) -> Mapping[A, float]:
        return {self.value: 1}

    def probability(self, outcome: A) -> float:
        return 1 if outcome == self.value else 0.0


class Bernoulli(FiniteDistribution[bool]):
    '''A distribution with two outcomes. Returns True with probability p
    and False with probability 1 - p.

    '''

    def __init__(self, p: float):
        self.p = p

    def sample(self) -> bool:
        return random.uniform(0, 1) <= self.p

    def table(self) -> Mapping[bool, float]:
        return {True: self.p, False: 1 - self.p}

    def probability(self, outcome: bool) -> float:
        return self.p if outcome else 1 - self.p


class Choose(FiniteDistribution[A]):
    '''Select an element of the given list uniformly at random.

    '''

    options: Set[A]

    def __init__(self, options: Set[A]):
        self.options = options

    def sample(self) -> A:
        return random.choice(list(self.options))

    def table(self) -> Mapping[A, float]:
        length = len(self.options)
        return {x: 1.0 / length for x in self.options}

    def probability(self, outcome: A) -> float:
        p = 1.0 / len(self.options)
        return p if outcome in self.options else 0.0


class Categorical(FiniteDistribution[A]):
    '''Select from a finite set of outcomes with the specified
    probabilities.

    '''

    probabilities: Mapping[A, float]
<<<<<<< HEAD

    def __init__(self, distribution: Mapping[A, float]):
        probabilities: Dict[A, float] = defaultdict(float)

        for outcome, probability in distribution.items():
            probabilities[outcome] += probability
=======
>>>>>>> 4e43af54

    def __init__(self, distribution: Mapping[A, float]):
        total = sum(distribution.values())
        # Normalize probabilities to sum to 1
<<<<<<< HEAD
        total = sum(probabilities.values())
        for outcome in probabilities:
            probabilities[outcome] = probabilities[outcome] / total

        self.probabilities = probabilities
=======
        self.probabilities = {outcome: probability / total
                              for outcome, probability in distribution.items()}
>>>>>>> 4e43af54

    def sample(self) -> A:
        outcomes = list(self.probabilities.keys())
        weights = list(self.probabilities.values())
        return random.choices(outcomes, weights=weights)[0]

    def table(self) -> Mapping[A, float]:
        return self.probabilities

    def probability(self, outcome: A) -> float:
<<<<<<< HEAD
        return self.probabilities[outcome]
=======
        return self.probabilities.get(outcome, 0.)
>>>>>>> 4e43af54
<|MERGE_RESOLUTION|>--- conflicted
+++ resolved
@@ -42,23 +42,12 @@
     '''
     @abstractmethod
     def table(self) -> Mapping[A, float]:
-<<<<<<< HEAD
-        '''Returns a tabular representaiton of the probability density
-=======
         '''Returns a tabular representation of the probability density
->>>>>>> 4e43af54
         function (PDF) for this distribution.
 
         '''
         pass
 
-<<<<<<< HEAD
-=======
-    def __iter__(self) -> Iterator[Tuple[A, float]]:
-        return iter(self.table().items())
-
-    @abstractmethod
->>>>>>> 4e43af54
     def probability(self, outcome: A) -> float:
         '''Returns the probability of the given outcome according to this
         distribution.
@@ -78,7 +67,6 @@
 
         return Categorical(result)
 
-<<<<<<< HEAD
     # TODO: Can we get rid of f or make it optional? Right now, I
     # don't think that's possible with mypy.
     def expectation(self, f: Callable[[A], float]) -> float:
@@ -100,16 +88,6 @@
     def __repr__(self) -> str:
         return repr(self.table())
 
-=======
-    def __eq__(self, other: object) -> bool:
-        if isinstance(other, FiniteDistribution):
-            return self.table() == other.table()
-        else:
-            return False
-
-    def __repr__(self) -> str:
-        return repr(self.table())
-
     def map(self, f: Callable[[A], B]) -> FiniteDistribution[B]:
         '''Return a new distribution that is the result of applying a function
         to each element of this distribution.
@@ -122,7 +100,6 @@
 
         return Categorical(result)
 
->>>>>>> 4e43af54
 
 # TODO: Rename?
 class Constant(FiniteDistribution[A]):
@@ -192,29 +169,12 @@
     '''
 
     probabilities: Mapping[A, float]
-<<<<<<< HEAD
-
-    def __init__(self, distribution: Mapping[A, float]):
-        probabilities: Dict[A, float] = defaultdict(float)
-
-        for outcome, probability in distribution.items():
-            probabilities[outcome] += probability
-=======
->>>>>>> 4e43af54
 
     def __init__(self, distribution: Mapping[A, float]):
         total = sum(distribution.values())
         # Normalize probabilities to sum to 1
-<<<<<<< HEAD
-        total = sum(probabilities.values())
-        for outcome in probabilities:
-            probabilities[outcome] = probabilities[outcome] / total
-
-        self.probabilities = probabilities
-=======
         self.probabilities = {outcome: probability / total
                               for outcome, probability in distribution.items()}
->>>>>>> 4e43af54
 
     def sample(self) -> A:
         outcomes = list(self.probabilities.keys())
@@ -225,8 +185,4 @@
         return self.probabilities
 
     def probability(self, outcome: A) -> float:
-<<<<<<< HEAD
-        return self.probabilities[outcome]
-=======
-        return self.probabilities.get(outcome, 0.)
->>>>>>> 4e43af54
+        return self.probabilities.get(outcome, 0.)