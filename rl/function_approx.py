--- conflicted
+++ resolved
@@ -1,21 +1,10 @@
 from __future__ import annotations
-<<<<<<< HEAD
-
-from abc import ABC, abstractmethod
-from collections import defaultdict
-from dataclasses import dataclass, replace, field
-from more_itertools import pairwise
-import numpy as np
-from typing import Sequence, Mapping, Tuple, TypeVar, Callable, List, Dict, \
-    Generic, Optional
-=======
 from abc import ABC
 from typing import Sequence, Mapping, Tuple, TypeVar, Callable, List, Dict, \
     Generic, Optional, Iterator
 import numpy as np
 from dataclasses import dataclass, replace, field
 from more_itertools import pairwise
->>>>>>> a4a7190a
 
 X = TypeVar('X')
 SMALL_NUM = 1e-6
@@ -45,7 +34,6 @@
         '''
         pass
 
-<<<<<<< HEAD
 
 @dataclass(frozen=True)
 class Dynamic(FunctionApprox[X]):
@@ -58,36 +46,6 @@
 
     def evaluate(self, x_values_seq: Sequence[X]) -> np.ndarray:
         return np.array([self.values_map[x] for x in x_values_seq])
-
-    def update(self, xy_vals_seq: Sequence[Tuple[X, float]]) -> Dynamic[X]:
-        new_map = self.values_map.copy()
-        for x, y in xy_vals_seq:
-            new_map[x] = y
-
-        return replace(self, values_map=new_map)
-
-    def within(self, other: FunctionApprox[X], tolerance: float) -> bool:
-        if isinstance(other, Dynamic):
-            return\
-                all(abs(self.values_map[s] - other.values_map[s]) <= tolerance
-                    for s in self.values_map)
-        else:
-            return False
-
-=======
->>>>>>> a4a7190a
-
-@dataclass(frozen=True)
-class Dynamic(FunctionApprox[X]):
-    '''A FunctionApprox that works exactly the same as exact dynamic
-    programming.
-
-    '''
-
-    values_map: Mapping[X, float]
-
-    def evaluate(self, x_values_seq: Sequence[X]) -> np.ndarray:
-        return np.array(self.values_map[x] for x in x_values_seq)
 
     def update(self, xy_vals_seq: Sequence[Tuple[X, float]]) -> Dynamic[X]:
         new_map = self.values_map.copy()
